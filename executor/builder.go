--- conflicted
+++ resolved
@@ -2189,37 +2189,6 @@
 	return deleteExec
 }
 
-<<<<<<< HEAD
-=======
-// updateForUpdateTSIfNeeded updates the ForUpdateTS for a pessimistic transaction if needed.
-// PointGet executor will get conflict error if the ForUpdateTS is older than the latest commitTS,
-// so we don't need to update now for better latency.
-func (b *executorBuilder) updateForUpdateTSIfNeeded(selectPlan plannercore.PhysicalPlan) error {
-	txnCtx := b.ctx.GetSessionVars().TxnCtx
-	if !txnCtx.IsPessimistic {
-		return nil
-	}
-	if _, ok := selectPlan.(*plannercore.PointGetPlan); ok {
-		return nil
-	}
-	// Activate the invalid txn, use the txn startTS as newForUpdateTS
-	txn, err := b.ctx.Txn(false)
-	if err != nil {
-		return err
-	}
-	if !txn.Valid() {
-		_, err := b.ctx.Txn(true)
-		if err != nil {
-			return err
-		}
-		return nil
-	}
-	// GetStmtForUpdateTS will auto update the for update ts if necessary
-	_, err = sessiontxn.GetTxnManager(b.ctx).GetStmtForUpdateTS()
-	return err
-}
-
->>>>>>> 9a77892a
 func (b *executorBuilder) buildAnalyzeIndexPushdown(task plannercore.AnalyzeIndexTask, opts map[ast.AnalyzeOptionType]uint64, autoAnalyze string) *analyzeTask {
 	job := &statistics.AnalyzeJob{DBName: task.DBName, TableName: task.TableName, PartitionName: task.PartitionName, JobInfo: autoAnalyze + "analyze index " + task.IndexInfo.Name.O}
 	_, offset := timeutil.Zone(b.ctx.GetSessionVars().Location())
