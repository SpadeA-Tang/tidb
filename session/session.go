--- conflicted
+++ resolved
@@ -2468,94 +2468,6 @@
 	return &s.txn, err
 }
 
-<<<<<<< HEAD
-=======
-func (s *session) NewTxn(ctx context.Context) error {
-	if err := s.checkBeforeNewTxn(ctx); err != nil {
-		return err
-	}
-	txn, err := s.store.Begin(tikv.WithTxnScope(s.sessionVars.CheckAndGetTxnScope()))
-	if err != nil {
-		return err
-	}
-	txn.SetVars(s.sessionVars.KVVars)
-	replicaReadType := s.GetSessionVars().GetReplicaRead()
-	if replicaReadType.IsFollowerRead() {
-		txn.SetOption(kv.ReplicaRead, replicaReadType)
-	}
-	setTxnAssertionLevel(txn, s.sessionVars.AssertionLevel)
-	s.txn.changeInvalidToValid(txn)
-	is := s.GetDomainInfoSchema()
-	s.sessionVars.TxnCtx = &variable.TransactionContext{
-		TxnCtxNoNeedToRestore: variable.TxnCtxNoNeedToRestore{
-			InfoSchema:  is,
-			CreateTime:  time.Now(),
-			StartTS:     txn.StartTS(),
-			ShardStep:   int(s.sessionVars.ShardAllocateStep),
-			IsStaleness: false,
-			TxnScope:    s.sessionVars.CheckAndGetTxnScope(),
-		},
-	}
-	s.txn.SetOption(kv.SnapInterceptor, s.getSnapshotInterceptor())
-	if s.GetSessionVars().InRestrictedSQL {
-		s.txn.SetOption(kv.RequestSourceInternal, true)
-		if source := ctx.Value(kv.RequestSourceKey); source != nil {
-			s.txn.SetOption(kv.RequestSourceType, source.(kv.RequestSource).RequestSourceType)
-		}
-	}
-	return nil
-}
-
-func (s *session) checkBeforeNewTxn(ctx context.Context) error {
-	if s.txn.Valid() {
-		txnStartTS := s.txn.StartTS()
-		txnScope := s.GetSessionVars().TxnCtx.TxnScope
-		err := s.CommitTxn(ctx)
-		if err != nil {
-			return err
-		}
-		logutil.Logger(ctx).Info("Try to create a new txn inside a transaction auto commit",
-			zap.Int64("schemaVersion", s.GetInfoSchema().SchemaMetaVersion()),
-			zap.Uint64("txnStartTS", txnStartTS),
-			zap.String("txnScope", txnScope))
-	}
-	return nil
-}
-
-// NewStaleTxnWithStartTS create a transaction with the given StartTS.
-func (s *session) NewStaleTxnWithStartTS(ctx context.Context, startTS uint64) error {
-	if err := s.checkBeforeNewTxn(ctx); err != nil {
-		return err
-	}
-	txnScope := kv.GlobalTxnScope
-	txn, err := s.store.Begin(tikv.WithTxnScope(txnScope), tikv.WithStartTS(startTS))
-	if err != nil {
-		return err
-	}
-	txn.SetVars(s.sessionVars.KVVars)
-	txn.SetOption(kv.IsStalenessReadOnly, true)
-	txn.SetOption(kv.TxnScope, txnScope)
-	setTxnAssertionLevel(txn, s.sessionVars.AssertionLevel)
-	s.txn.changeInvalidToValid(txn)
-	is, err := getSnapshotInfoSchema(s, txn.StartTS())
-	if err != nil {
-		return errors.Trace(err)
-	}
-	s.sessionVars.TxnCtx = &variable.TransactionContext{
-		TxnCtxNoNeedToRestore: variable.TxnCtxNoNeedToRestore{
-			InfoSchema:  is,
-			CreateTime:  time.Now(),
-			StartTS:     txn.StartTS(),
-			ShardStep:   int(s.sessionVars.ShardAllocateStep),
-			IsStaleness: true,
-			TxnScope:    txnScope,
-		},
-	}
-	s.txn.SetOption(kv.SnapInterceptor, s.getSnapshotInterceptor())
-	return nil
-}
-
->>>>>>> d8dbab23
 func (s *session) SetValue(key fmt.Stringer, value interface{}) {
 	s.mu.Lock()
 	s.mu.values[key] = value
