// Copyright 2018 PingCAP, Inc.
//
// Licensed under the Apache License, Version 2.0 (the "License");
// you may not use this file except in compliance with the License.
// You may obtain a copy of the License at
//
//     http://www.apache.org/licenses/LICENSE-2.0
//
// Unless required by applicable law or agreed to in writing, software
// distributed under the License is distributed on an "AS IS" BASIS,
// WITHOUT WARRANTIES OR CONDITIONS OF ANY KIND, either express or implied.
// See the License for the specific language governing permissions and
// limitations under the License.

package planner

import (
	"context"
	"fmt"
	"math"
	"math/rand"
	"runtime/trace"
	"strings"
	"sync"
	"time"

	"github.com/pingcap/errors"
	"github.com/pingcap/failpoint"
	"github.com/pingcap/tidb/bindinfo"
	"github.com/pingcap/tidb/domain"
	"github.com/pingcap/tidb/infoschema"
	"github.com/pingcap/tidb/kv"
	"github.com/pingcap/tidb/metrics"
	"github.com/pingcap/tidb/parser"
	"github.com/pingcap/tidb/parser/ast"
	"github.com/pingcap/tidb/parser/model"
	"github.com/pingcap/tidb/planner/cascades"
	"github.com/pingcap/tidb/planner/core"
	plannercore "github.com/pingcap/tidb/planner/core"
	"github.com/pingcap/tidb/privilege"
	"github.com/pingcap/tidb/sessionctx"
	"github.com/pingcap/tidb/sessionctx/stmtctx"
	"github.com/pingcap/tidb/sessionctx/variable"
	"github.com/pingcap/tidb/sessiontxn"
	"github.com/pingcap/tidb/types"
	"github.com/pingcap/tidb/util/hint"
	"github.com/pingcap/tidb/util/logutil"
	utilparser "github.com/pingcap/tidb/util/parser"
	"github.com/pingcap/tidb/util/topsql"
	"go.uber.org/zap"
)

// IsReadOnly check whether the ast.Node is a read only statement.
func IsReadOnly(node ast.Node, vars *variable.SessionVars) bool {
	if execStmt, isExecStmt := node.(*ast.ExecuteStmt); isExecStmt {
		prepareStmt, err := plannercore.GetPreparedStmt(execStmt, vars)
		if err != nil {
			logutil.BgLogger().Warn("GetPreparedStmt failed", zap.Error(err))
			return false
		}
		return ast.IsReadOnly(prepareStmt.PreparedAst.Stmt)
	}
	return ast.IsReadOnly(node)
}

func matchSQLBinding(sctx sessionctx.Context, stmtNode ast.StmtNode) (bindRecord *bindinfo.BindRecord, scope string, matched bool) {
	useBinding := sctx.GetSessionVars().UsePlanBaselines
	if !useBinding || stmtNode == nil {
		return nil, "", false
	}
	var err error
	bindRecord, scope, err = getBindRecord(sctx, stmtNode)
	if err != nil || bindRecord == nil || len(bindRecord.Bindings) == 0 {
		return nil, "", false
	}
	return bindRecord, scope, true
}

// Optimize does optimization and creates a Plan.
// The node must be prepared first.
func Optimize(ctx context.Context, sctx sessionctx.Context, node ast.Node, is infoschema.InfoSchema) (plan plannercore.Plan, _ types.NameSlice, err error) {
	defer func() {
		if err != nil {
			return
		}
		if err = sessiontxn.OptimizeWithPlan(sctx, plan); err != nil {
			return
		}
		// todo: Why warm up again
		err = sessiontxn.WarmUpTxn(sctx)
	}()
	sessVars := sctx.GetSessionVars()

	if !sctx.GetSessionVars().InRestrictedSQL && variable.RestrictedReadOnly.Load() || variable.VarTiDBSuperReadOnly.Load() {
		allowed, err := allowInReadOnlyMode(sctx, node)
		if err != nil {
			return nil, nil, err
		}
		if !allowed {
			return nil, nil, errors.Trace(core.ErrSQLInReadOnlyMode)
		}
	}

	// Because for write stmt, TiFlash has a different results when lock the data in point get plan. We ban the TiFlash
	// engine in not read only stmt.
	if _, isolationReadContainTiFlash := sessVars.IsolationReadEngines[kv.TiFlash]; isolationReadContainTiFlash && !IsReadOnly(node, sessVars) {
		delete(sessVars.IsolationReadEngines, kv.TiFlash)
		defer func() {
			sessVars.IsolationReadEngines[kv.TiFlash] = struct{}{}
		}()
	}

	tableHints := hint.ExtractTableHintsFromStmtNode(node, sctx)
	originStmtHints, originStmtHintsOffs, warns := handleStmtHints(tableHints)
	sessVars.StmtCtx.StmtHints = originStmtHints
	for _, warn := range warns {
		sessVars.StmtCtx.AppendWarning(warn)
	}
	warns = warns[:0]
	for name, val := range originStmtHints.SetVars {
		err := variable.SetStmtVar(sessVars, name, val)
		if err != nil {
			sessVars.StmtCtx.AppendWarning(err)
		}
	}

	if _, isolationReadContainTiKV := sessVars.IsolationReadEngines[kv.TiKV]; isolationReadContainTiKV {
		var fp plannercore.Plan
		if fpv, ok := sctx.Value(plannercore.PointPlanKey).(plannercore.PointPlanVal); ok {
			// point plan is already tried in a multi-statement query.
			fp = fpv.Plan
		} else {
			fp = plannercore.TryFastPlan(sctx, node)
		}
		if fp != nil {
			if !useMaxTS(sctx, fp) {
<<<<<<< HEAD
				if err := sessiontxn.WarmUpTxn(sctx); err != nil {
=======
				if err = sessiontxn.WarmUpTxn(sctx); err != nil {
>>>>>>> 56fd551f
					return nil, nil, err
				}
			}
			return fp, fp.OutputNames(), nil
		}
	}
<<<<<<< HEAD
	if err := sessiontxn.WarmUpTxn(sctx); err != nil {
=======
	if err = sessiontxn.WarmUpTxn(sctx); err != nil {
>>>>>>> 56fd551f
		return nil, nil, err
	}

	useBinding := sessVars.UsePlanBaselines
	stmtNode, ok := node.(ast.StmtNode)
	if !ok {
		useBinding = false
	}
	bindRecord, scope, match := matchSQLBinding(sctx, stmtNode)
	if !match {
		useBinding = false
	}
	if ok {
		// add the extra Limit after matching the bind record
		stmtNode = plannercore.TryAddExtraLimit(sctx, stmtNode)
		node = stmtNode
	}

	var (
		names                      types.NameSlice
		bestPlan, bestPlanFromBind plannercore.Plan
		chosenBinding              bindinfo.Binding
	)
	if useBinding {
		minCost := math.MaxFloat64
		var bindStmtHints stmtctx.StmtHints
		originHints := hint.CollectHint(stmtNode)
		// bindRecord must be not nil when coming here, try to find the best binding.
		for _, binding := range bindRecord.Bindings {
			if !binding.IsBindingEnabled() {
				continue
			}
			metrics.BindUsageCounter.WithLabelValues(scope).Inc()
			hint.BindHint(stmtNode, binding.Hint)
			curStmtHints, _, curWarns := handleStmtHints(binding.Hint.GetFirstTableHints())
			sessVars.StmtCtx.StmtHints = curStmtHints
			plan, curNames, cost, err := optimize(ctx, sctx, node, is)
			if err != nil {
				binding.Status = bindinfo.Invalid
				handleInvalidBindRecord(ctx, sctx, scope, bindinfo.BindRecord{
					OriginalSQL: bindRecord.OriginalSQL,
					Db:          bindRecord.Db,
					Bindings:    []bindinfo.Binding{binding},
				})
				continue
			}
			if cost < minCost {
				bindStmtHints, warns, minCost, names, bestPlanFromBind, chosenBinding = curStmtHints, curWarns, cost, curNames, plan, binding
			}
		}
		if bestPlanFromBind == nil {
			sessVars.StmtCtx.AppendWarning(errors.New("no plan generated from bindings"))
		} else {
			bestPlan = bestPlanFromBind
			sessVars.StmtCtx.StmtHints = bindStmtHints
			for _, warn := range warns {
				sessVars.StmtCtx.AppendWarning(warn)
			}
			if err := setFoundInBinding(sctx, true, chosenBinding.BindSQL); err != nil {
				logutil.BgLogger().Warn("set tidb_found_in_binding failed", zap.Error(err))
			}
			if sessVars.StmtCtx.InVerboseExplain {
				sessVars.StmtCtx.AppendNote(errors.Errorf("Using the bindSQL: %v", chosenBinding.BindSQL))
			}
		}
		// Restore the hint to avoid changing the stmt node.
		hint.BindHint(stmtNode, originHints)
	}
	// No plan found from the bindings, or the bindings are ignored.
	if bestPlan == nil {
		sessVars.StmtCtx.StmtHints = originStmtHints
		bestPlan, names, _, err = optimize(ctx, sctx, node, is)
		if err != nil {
			return nil, nil, err
		}
	}

	// Add a baseline evolution task if:
	// 1. the returned plan is from bindings;
	// 2. the query is a select statement;
	// 3. the original binding contains no read_from_storage hint;
	// 4. the plan when ignoring bindings contains no tiflash hint;
	// 5. the pending verified binding has not been added already;
	savedStmtHints := sessVars.StmtCtx.StmtHints
	defer func() {
		sessVars.StmtCtx.StmtHints = savedStmtHints
	}()
	if sessVars.EvolvePlanBaselines && bestPlanFromBind != nil &&
		sessVars.SelectLimit == math.MaxUint64 { // do not evolve this query if sql_select_limit is enabled
		// Check bestPlanFromBind firstly to avoid nil stmtNode.
		if _, ok := stmtNode.(*ast.SelectStmt); ok && !bindRecord.Bindings[0].Hint.ContainTableHint(plannercore.HintReadFromStorage) {
			sessVars.StmtCtx.StmtHints = originStmtHints
			defPlan, _, _, err := optimize(ctx, sctx, node, is)
			if err != nil {
				// Ignore this evolution task.
				return bestPlan, names, nil
			}
			defPlanHints := plannercore.GenHintsFromPhysicalPlan(defPlan)
			for _, hint := range defPlanHints {
				if hint.HintName.String() == plannercore.HintReadFromStorage {
					return bestPlan, names, nil
				}
			}
			// The hints generated from the plan do not contain the statement hints of the query, add them back.
			for _, off := range originStmtHintsOffs {
				defPlanHints = append(defPlanHints, tableHints[off])
			}
			defPlanHintsStr := hint.RestoreOptimizerHints(defPlanHints)
			binding := bindRecord.FindBinding(defPlanHintsStr)
			if binding == nil {
				handleEvolveTasks(ctx, sctx, bindRecord, stmtNode, defPlanHintsStr)
			}
		}
	}

	return bestPlan, names, nil
}

func allowInReadOnlyMode(sctx sessionctx.Context, node ast.Node) (bool, error) {
	pm := privilege.GetPrivilegeManager(sctx)
	if pm == nil {
		return true, nil
	}
	roles := sctx.GetSessionVars().ActiveRoles
	// allow replication thread
	// NOTE: it is required, whether SEM is enabled or not, only user with explicit RESTRICTED_REPLICA_WRITER_ADMIN granted can ignore the restriction, so we need to surpass the case that if SEM is not enabled, SUPER will has all privileges
	if pm.HasExplicitlyGrantedDynamicPrivilege(roles, "RESTRICTED_REPLICA_WRITER_ADMIN", false) {
		return true, nil
	}

	switch node.(type) {
	// allow change variables (otherwise can't unset read-only mode)
	case *ast.SetStmt,
		// allow analyze table
		*ast.AnalyzeTableStmt,
		*ast.UseStmt,
		*ast.ShowStmt,
		*ast.CreateBindingStmt,
		*ast.DropBindingStmt,
		*ast.PrepareStmt,
		*ast.BeginStmt,
		*ast.RollbackStmt:
		return true, nil
	case *ast.CommitStmt:
		txn, err := sctx.Txn(true)
		if err != nil {
			return false, err
		}
		if !txn.IsReadOnly() {
			return false, txn.Rollback()
		}
		return true, nil
	}

	vars := sctx.GetSessionVars()
	return IsReadOnly(node, vars), nil
}

var planBuilderPool = sync.Pool{
	New: func() interface{} {
		return plannercore.NewPlanBuilder()
	},
}

// optimizeCnt is a global variable only used for test.
var optimizeCnt int

func optimize(ctx context.Context, sctx sessionctx.Context, node ast.Node, is infoschema.InfoSchema) (plannercore.Plan, types.NameSlice, float64, error) {
	failpoint.Inject("checkOptimizeCountOne", func() {
		optimizeCnt++
		if optimizeCnt > 1 {
			failpoint.Return(nil, nil, 0, errors.New("gofail wrong optimizerCnt error"))
		}
	})
	failpoint.Inject("mockHighLoadForOptimize", func() {
		sqlPrefixes := []string{"select"}
		topsql.MockHighCPULoad(sctx.GetSessionVars().StmtCtx.OriginalSQL, sqlPrefixes, 10)
	})

	// build logical plan
	sctx.GetSessionVars().PlanID = 0
	sctx.GetSessionVars().PlanColumnID = 0
	sctx.GetSessionVars().MapHashCode2UniqueID4ExtendedCol = nil
	hintProcessor := &hint.BlockHintProcessor{Ctx: sctx}
	node.Accept(hintProcessor)

	failpoint.Inject("mockRandomPlanID", func() {
		sctx.GetSessionVars().PlanID = rand.Intn(1000) // nolint:gosec
	})

	builder := planBuilderPool.Get().(*plannercore.PlanBuilder)
	defer planBuilderPool.Put(builder.ResetForReuse())

	builder.Init(sctx, is, hintProcessor)

	// reset fields about rewrite
	sctx.GetSessionVars().RewritePhaseInfo.Reset()
	beginRewrite := time.Now()
	p, err := builder.Build(ctx, node)
	if err != nil {
		return nil, nil, 0, err
	}
	sctx.GetSessionVars().RewritePhaseInfo.DurationRewrite = time.Since(beginRewrite)

	sctx.GetSessionVars().StmtCtx.Tables = builder.GetDBTableInfo()
	activeRoles := sctx.GetSessionVars().ActiveRoles
	// Check privilege. Maybe it's better to move this to the Preprocess, but
	// we need the table information to check privilege, which is collected
	// into the visitInfo in the logical plan builder.
	if pm := privilege.GetPrivilegeManager(sctx); pm != nil {
		visitInfo := plannercore.VisitInfo4PrivCheck(is, node, builder.GetVisitInfo())
		if err := plannercore.CheckPrivilege(activeRoles, pm, visitInfo); err != nil {
			return nil, nil, 0, err
		}
	}

	if err := plannercore.CheckTableLock(sctx, is, builder.GetVisitInfo()); err != nil {
		return nil, nil, 0, err
	}

	// Handle the execute statement.
	if execPlan, ok := p.(*plannercore.Execute); ok {
		err := execPlan.OptimizePreparedPlan(ctx, sctx, is)
		return p, p.OutputNames(), 0, err
	}

	names := p.OutputNames()

	// Handle the non-logical plan statement.
	logic, isLogicalPlan := p.(plannercore.LogicalPlan)
	if !isLogicalPlan {
		return p, names, 0, nil
	}

	// Handle the logical plan statement, use cascades planner if enabled.
	if sctx.GetSessionVars().GetEnableCascadesPlanner() {
		finalPlan, cost, err := cascades.DefaultOptimizer.FindBestPlan(sctx, logic)
		return finalPlan, names, cost, err
	}

	beginOpt := time.Now()
	finalPlan, cost, err := plannercore.DoOptimize(ctx, sctx, builder.GetOptFlag(), logic)
	sctx.GetSessionVars().DurationOptimization = time.Since(beginOpt)
	return finalPlan, names, cost, err
}

// ExtractSelectAndNormalizeDigest extract the select statement and normalize it.
func ExtractSelectAndNormalizeDigest(stmtNode ast.StmtNode, specifiledDB string) (ast.StmtNode, string, string, error) {
	switch x := stmtNode.(type) {
	case *ast.ExplainStmt:
		// This function is only used to find bind record.
		// For some SQLs, such as `explain select * from t`, they will be entered here many times,
		// but some of them do not want to obtain bind record.
		// The difference between them is whether len(x.Text()) is empty. They cannot be distinguished by stmt.restore.
		// For these cases, we need return "" as normalize SQL and hash.
		if len(x.Text()) == 0 {
			return x.Stmt, "", "", nil
		}
		switch x.Stmt.(type) {
		case *ast.SelectStmt, *ast.DeleteStmt, *ast.UpdateStmt, *ast.InsertStmt:
			normalizeSQL := parser.Normalize(utilparser.RestoreWithDefaultDB(x.Stmt, specifiledDB, x.Text()))
			normalizeSQL = plannercore.EraseLastSemicolonInSQL(normalizeSQL)
			hash := parser.DigestNormalized(normalizeSQL)
			return x.Stmt, normalizeSQL, hash.String(), nil
		case *ast.SetOprStmt:
			plannercore.EraseLastSemicolon(x)
			var normalizeExplainSQL string
			if specifiledDB != "" {
				normalizeExplainSQL = parser.Normalize(utilparser.RestoreWithDefaultDB(x, specifiledDB, x.Text()))
			} else {
				normalizeExplainSQL = parser.Normalize(x.Text())
			}
			idx := strings.Index(normalizeExplainSQL, "select")
			parenthesesIdx := strings.Index(normalizeExplainSQL, "(")
			if parenthesesIdx != -1 && parenthesesIdx < idx {
				idx = parenthesesIdx
			}
			normalizeSQL := normalizeExplainSQL[idx:]
			hash := parser.DigestNormalized(normalizeSQL)
			return x.Stmt, normalizeSQL, hash.String(), nil
		}
	case *ast.SelectStmt, *ast.SetOprStmt, *ast.DeleteStmt, *ast.UpdateStmt, *ast.InsertStmt:
		plannercore.EraseLastSemicolon(x)
		// This function is only used to find bind record.
		// For some SQLs, such as `explain select * from t`, they will be entered here many times,
		// but some of them do not want to obtain bind record.
		// The difference between them is whether len(x.Text()) is empty. They cannot be distinguished by stmt.restore.
		// For these cases, we need return "" as normalize SQL and hash.
		if len(x.Text()) == 0 {
			return x, "", "", nil
		}
		normalizedSQL, hash := parser.NormalizeDigest(utilparser.RestoreWithDefaultDB(x, specifiledDB, x.Text()))
		return x, normalizedSQL, hash.String(), nil
	}
	return nil, "", "", nil
}

func getBindRecord(ctx sessionctx.Context, stmt ast.StmtNode) (*bindinfo.BindRecord, string, error) {
	// When the domain is initializing, the bind will be nil.
	if ctx.Value(bindinfo.SessionBindInfoKeyType) == nil {
		return nil, "", nil
	}
	stmtNode, normalizedSQL, hash, err := ExtractSelectAndNormalizeDigest(stmt, ctx.GetSessionVars().CurrentDB)
	if err != nil || stmtNode == nil {
		return nil, "", err
	}
	sessionHandle := ctx.Value(bindinfo.SessionBindInfoKeyType).(*bindinfo.SessionHandle)
	bindRecord := sessionHandle.GetBindRecord(hash, normalizedSQL, "")
	if bindRecord != nil {
		if bindRecord.HasEnabledBinding() {
			return bindRecord, metrics.ScopeSession, nil
		}
		return nil, "", nil
	}
	globalHandle := domain.GetDomain(ctx).BindHandle()
	if globalHandle == nil {
		return nil, "", nil
	}
	bindRecord = globalHandle.GetBindRecord(hash, normalizedSQL, "")
	return bindRecord, metrics.ScopeGlobal, nil
}

func handleInvalidBindRecord(ctx context.Context, sctx sessionctx.Context, level string, bindRecord bindinfo.BindRecord) {
	sessionHandle := sctx.Value(bindinfo.SessionBindInfoKeyType).(*bindinfo.SessionHandle)
	err := sessionHandle.DropBindRecord(bindRecord.OriginalSQL, bindRecord.Db, &bindRecord.Bindings[0])
	if err != nil {
		logutil.Logger(ctx).Info("drop session bindings failed")
	}
	if level == metrics.ScopeSession {
		return
	}

	globalHandle := domain.GetDomain(sctx).BindHandle()
	globalHandle.AddDropInvalidBindTask(&bindRecord)
}

func handleEvolveTasks(ctx context.Context, sctx sessionctx.Context, br *bindinfo.BindRecord, stmtNode ast.StmtNode, planHint string) {
	bindSQL := bindinfo.GenerateBindSQL(ctx, stmtNode, planHint, false, br.Db)
	if bindSQL == "" {
		return
	}
	charset, collation := sctx.GetSessionVars().GetCharsetInfo()
	binding := bindinfo.Binding{
		BindSQL:   bindSQL,
		Status:    bindinfo.PendingVerify,
		Charset:   charset,
		Collation: collation,
		Source:    bindinfo.Evolve,
	}
	globalHandle := domain.GetDomain(sctx).BindHandle()
	globalHandle.AddEvolvePlanTask(br.OriginalSQL, br.Db, binding)
}

// useMaxTS returns true when meets following conditions:
//  1. ctx is auto commit tagged.
//  2. plan is point get by pk.
//  3. not a cache table.
func useMaxTS(ctx sessionctx.Context, p plannercore.Plan) bool {
	if !plannercore.IsAutoCommitTxn(ctx) {
		return false
	}
	v, ok := p.(*plannercore.PointGetPlan)
	if !ok {
		return false
	}
	noSecondRead := v.IndexInfo == nil || (v.IndexInfo.Primary && v.TblInfo.IsCommonHandle)
	if !noSecondRead {
		return false
	}

	if v.TblInfo != nil && (v.TblInfo.TableCacheStatusType != model.TableCacheStatusDisable) {
		return false
	}
	return true
}

// OptimizeExecStmt to optimize prepare statement protocol "execute" statement
// this is a short path ONLY does things filling prepare related params
// for point select like plan which does not need extra things
func OptimizeExecStmt(ctx context.Context, sctx sessionctx.Context,
	execAst *ast.ExecuteStmt, is infoschema.InfoSchema) (plannercore.Plan, error) {
	defer trace.StartRegion(ctx, "Optimize").End()
	var err error

	builder := planBuilderPool.Get().(*plannercore.PlanBuilder)
	defer planBuilderPool.Put(builder.ResetForReuse())

	builder.Init(sctx, is, nil)
	p, err := builder.Build(ctx, execAst)
	if err != nil {
		return nil, err
	}
	if execPlan, ok := p.(*plannercore.Execute); ok {
		err = execPlan.OptimizePreparedPlan(ctx, sctx, is)
		return execPlan.Plan, err
	}
	err = errors.Errorf("invalid result plan type, should be Execute")
	return nil, err
}

func handleStmtHints(hints []*ast.TableOptimizerHint) (stmtHints stmtctx.StmtHints, offs []int, warns []error) {
	if len(hints) == 0 {
		return
	}
	hintOffs := make(map[string]int, len(hints))
	var forceNthPlan *ast.TableOptimizerHint
	var memoryQuotaHintCnt, useToJAHintCnt, useCascadesHintCnt, noIndexMergeHintCnt, readReplicaHintCnt, maxExecutionTimeCnt, forceNthPlanCnt, straightJoinHintCnt int
	setVars := make(map[string]string)
	setVarsOffs := make([]int, 0, len(hints))
	for i, hint := range hints {
		switch hint.HintName.L {
		case "memory_quota":
			hintOffs[hint.HintName.L] = i
			memoryQuotaHintCnt++
		case "use_toja":
			hintOffs[hint.HintName.L] = i
			useToJAHintCnt++
		case "use_cascades":
			hintOffs[hint.HintName.L] = i
			useCascadesHintCnt++
		case "no_index_merge":
			hintOffs[hint.HintName.L] = i
			noIndexMergeHintCnt++
		case "read_consistent_replica":
			hintOffs[hint.HintName.L] = i
			readReplicaHintCnt++
		case "max_execution_time":
			hintOffs[hint.HintName.L] = i
			maxExecutionTimeCnt++
		case "nth_plan":
			forceNthPlanCnt++
			forceNthPlan = hint
		case "straight_join":
			hintOffs[hint.HintName.L] = i
			straightJoinHintCnt++
		case "set_var":
			setVarHint := hint.HintData.(ast.HintSetVar)

			// Not all session variables are permitted for use with SET_VAR
			sysVar := variable.GetSysVar(setVarHint.VarName)
			if sysVar == nil {
				warns = append(warns, plannercore.ErrUnresolvedHintName.GenWithStackByArgs(setVarHint.VarName, hint.HintName.String()))
				continue
			}
			if !sysVar.IsHintUpdatable {
				warns = append(warns, plannercore.ErrNotHintUpdatable.GenWithStackByArgs(setVarHint.VarName))
				continue
			}
			// If several hints with the same variable name appear in the same statement, the first one is applied and the others are ignored with a warning
			if _, ok := setVars[setVarHint.VarName]; ok {
				msg := fmt.Sprintf("%s(%s=%s)", hint.HintName.String(), setVarHint.VarName, setVarHint.Value)
				warns = append(warns, plannercore.ErrWarnConflictingHint.GenWithStackByArgs(msg))
				continue
			}
			setVars[setVarHint.VarName] = setVarHint.Value
			setVarsOffs = append(setVarsOffs, i)
		}
	}
	stmtHints.OriginalTableHints = hints
	stmtHints.SetVars = setVars

	// Handle MEMORY_QUOTA
	if memoryQuotaHintCnt != 0 {
		memoryQuotaHint := hints[hintOffs["memory_quota"]]
		if memoryQuotaHintCnt > 1 {
			warn := errors.Errorf("MEMORY_QUOTA() is defined more than once, only the last definition takes effect: MEMORY_QUOTA(%v)", memoryQuotaHint.HintData.(int64))
			warns = append(warns, warn)
		}
		// Executor use MemoryQuota <= 0 to indicate no memory limit, here use < 0 to handle hint syntax error.
		if memoryQuota := memoryQuotaHint.HintData.(int64); memoryQuota < 0 {
			delete(hintOffs, "memory_quota")
			warn := errors.New("The use of MEMORY_QUOTA hint is invalid, valid usage: MEMORY_QUOTA(10 MB) or MEMORY_QUOTA(10 GB)")
			warns = append(warns, warn)
		} else {
			stmtHints.HasMemQuotaHint = true
			stmtHints.MemQuotaQuery = memoryQuota
			if memoryQuota == 0 {
				warn := errors.New("Setting the MEMORY_QUOTA to 0 means no memory limit")
				warns = append(warns, warn)
			}
		}
	}
	// Handle USE_TOJA
	if useToJAHintCnt != 0 {
		useToJAHint := hints[hintOffs["use_toja"]]
		if useToJAHintCnt > 1 {
			warn := errors.Errorf("USE_TOJA() is defined more than once, only the last definition takes effect: USE_TOJA(%v)", useToJAHint.HintData.(bool))
			warns = append(warns, warn)
		}
		stmtHints.HasAllowInSubqToJoinAndAggHint = true
		stmtHints.AllowInSubqToJoinAndAgg = useToJAHint.HintData.(bool)
	}
	// Handle USE_CASCADES
	if useCascadesHintCnt != 0 {
		useCascadesHint := hints[hintOffs["use_cascades"]]
		if useCascadesHintCnt > 1 {
			warn := errors.Errorf("USE_CASCADES() is defined more than once, only the last definition takes effect: USE_CASCADES(%v)", useCascadesHint.HintData.(bool))
			warns = append(warns, warn)
		}
		stmtHints.HasEnableCascadesPlannerHint = true
		stmtHints.EnableCascadesPlanner = useCascadesHint.HintData.(bool)
	}
	// Handle NO_INDEX_MERGE
	if noIndexMergeHintCnt != 0 {
		if noIndexMergeHintCnt > 1 {
			warn := errors.New("NO_INDEX_MERGE() is defined more than once, only the last definition takes effect")
			warns = append(warns, warn)
		}
		stmtHints.NoIndexMergeHint = true
	}
	// Handle straight_join
	if straightJoinHintCnt != 0 {
		if straightJoinHintCnt > 1 {
			warn := errors.New("STRAIGHT_JOIN() is defined more than once, only the last definition takes effect")
			warns = append(warns, warn)
		}
		stmtHints.StraightJoinOrder = true
	}
	// Handle READ_CONSISTENT_REPLICA
	if readReplicaHintCnt != 0 {
		if readReplicaHintCnt > 1 {
			warn := errors.New("READ_CONSISTENT_REPLICA() is defined more than once, only the last definition takes effect")
			warns = append(warns, warn)
		}
		stmtHints.HasReplicaReadHint = true
		stmtHints.ReplicaRead = byte(kv.ReplicaReadFollower)
	}
	// Handle MAX_EXECUTION_TIME
	if maxExecutionTimeCnt != 0 {
		maxExecutionTime := hints[hintOffs["max_execution_time"]]
		if maxExecutionTimeCnt > 1 {
			warn := errors.Errorf("MAX_EXECUTION_TIME() is defined more than once, only the last definition takes effect: MAX_EXECUTION_TIME(%v)", maxExecutionTime.HintData.(uint64))
			warns = append(warns, warn)
		}
		stmtHints.HasMaxExecutionTime = true
		stmtHints.MaxExecutionTime = maxExecutionTime.HintData.(uint64)
	}
	// Handle NTH_PLAN
	if forceNthPlanCnt != 0 {
		if forceNthPlanCnt > 1 {
			warn := errors.Errorf("NTH_PLAN() is defined more than once, only the last definition takes effect: NTH_PLAN(%v)", forceNthPlan.HintData.(int64))
			warns = append(warns, warn)
		}
		stmtHints.ForceNthPlan = forceNthPlan.HintData.(int64)
		if stmtHints.ForceNthPlan < 1 {
			stmtHints.ForceNthPlan = -1
			warn := errors.Errorf("the hintdata for NTH_PLAN() is too small, hint ignored")
			warns = append(warns, warn)
		}
	} else {
		stmtHints.ForceNthPlan = -1
	}
	for _, off := range hintOffs {
		offs = append(offs, off)
	}
	offs = append(offs, setVarsOffs...)
	return
}

func setFoundInBinding(sctx sessionctx.Context, opt bool, bindSQL string) error {
	vars := sctx.GetSessionVars()
	vars.StmtCtx.BindSQL = bindSQL
	err := vars.SetSystemVar(variable.TiDBFoundInBinding, variable.BoolToOnOff(opt))
	return err
}

func init() {
	plannercore.OptimizeAstNode = Optimize
	plannercore.IsReadOnly = IsReadOnly
}<|MERGE_RESOLUTION|>--- conflicted
+++ resolved
@@ -78,17 +78,7 @@
 
 // Optimize does optimization and creates a Plan.
 // The node must be prepared first.
-func Optimize(ctx context.Context, sctx sessionctx.Context, node ast.Node, is infoschema.InfoSchema) (plan plannercore.Plan, _ types.NameSlice, err error) {
-	defer func() {
-		if err != nil {
-			return
-		}
-		if err = sessiontxn.OptimizeWithPlan(sctx, plan); err != nil {
-			return
-		}
-		// todo: Why warm up again
-		err = sessiontxn.WarmUpTxn(sctx)
-	}()
+func Optimize(ctx context.Context, sctx sessionctx.Context, node ast.Node, is infoschema.InfoSchema) (plannercore.Plan, types.NameSlice, error) {
 	sessVars := sctx.GetSessionVars()
 
 	if !sctx.GetSessionVars().InRestrictedSQL && variable.RestrictedReadOnly.Load() || variable.VarTiDBSuperReadOnly.Load() {
@@ -134,22 +124,14 @@
 		}
 		if fp != nil {
 			if !useMaxTS(sctx, fp) {
-<<<<<<< HEAD
 				if err := sessiontxn.WarmUpTxn(sctx); err != nil {
-=======
-				if err = sessiontxn.WarmUpTxn(sctx); err != nil {
->>>>>>> 56fd551f
 					return nil, nil, err
 				}
 			}
 			return fp, fp.OutputNames(), nil
 		}
 	}
-<<<<<<< HEAD
 	if err := sessiontxn.WarmUpTxn(sctx); err != nil {
-=======
-	if err = sessiontxn.WarmUpTxn(sctx); err != nil {
->>>>>>> 56fd551f
 		return nil, nil, err
 	}
 
@@ -172,6 +154,7 @@
 		names                      types.NameSlice
 		bestPlan, bestPlanFromBind plannercore.Plan
 		chosenBinding              bindinfo.Binding
+		err                        error
 	)
 	if useBinding {
 		minCost := math.MaxFloat64
@@ -283,7 +266,7 @@
 	switch node.(type) {
 	// allow change variables (otherwise can't unset read-only mode)
 	case *ast.SetStmt,
-		// allow analyze table
+	// allow analyze table
 		*ast.AnalyzeTableStmt,
 		*ast.UseStmt,
 		*ast.ShowStmt,
