// Copyright 2022 PingCAP, Inc.
//
// Licensed under the Apache License, Version 2.0 (the "License");
// you may not use this file except in compliance with the License.
// You may obtain a copy of the License at
//
//     http://www.apache.org/licenses/LICENSE-2.0
//
// Unless required by applicable law or agreed to in writing, software
// distributed under the License is distributed on an "AS IS" BASIS,
// WITHOUT WARRANTIES OR CONDITIONS OF ANY KIND, either express or implied.
// See the License for the specific language governing permissions and
// limitations under the License.

package isolation_test

import (
	"context"
	"fmt"
	"testing"
	"time"

	"github.com/pingcap/errors"
	"github.com/pingcap/kvproto/pkg/kvrpcpb"
	"github.com/pingcap/tidb/config"
	"github.com/pingcap/tidb/executor"
	"github.com/pingcap/tidb/infoschema"
	"github.com/pingcap/tidb/kv"
	"github.com/pingcap/tidb/parser"
	"github.com/pingcap/tidb/parser/ast"
	"github.com/pingcap/tidb/sessionctx"
	"github.com/pingcap/tidb/sessiontxn"
	"github.com/pingcap/tidb/sessiontxn/isolation"
	"github.com/pingcap/tidb/testkit"
	"github.com/stretchr/testify/require"
	tikverr "github.com/tikv/client-go/v2/error"
)

func newDeadLockError(isRetryable bool) error {
	return &tikverr.ErrDeadlock{
		Deadlock:    &kvrpcpb.Deadlock{},
		IsRetryable: isRetryable,
	}
}

func TestPessimisticRRErrorHandle(t *testing.T) {
	store, _, clean := testkit.CreateMockStoreAndDomain(t)
	defer clean()
	tk := testkit.NewTestKit(t, store)
	se := tk.Session()
	provider := initializeRepeatableReadProvider(t, tk, true)

	var lockErr error

	compareTS := getOracleTS(t, se)
	lockErr = kv.ErrWriteConflict
	nextAction, err := provider.OnStmtErrorForNextAction(sessiontxn.StmtErrAfterPessimisticLock, lockErr)
	require.NoError(t, err)
	require.Equal(t, sessiontxn.StmtActionRetryReady, nextAction)
	err = provider.OnStmtRetry(context.TODO())
	// In OnStmtErrorForNextAction, we set the txnCtx.forUpdateTS to be the latest ts, which is used to
	// update the provider's in OnStmtRetry. So, if we acquire new ts now, it will be less than the current ts.
	compareTS2 := getOracleTS(t, se)
	require.NoError(t, err)
	ts, err := provider.GetStmtForUpdateTS()
	require.NoError(t, err)
	require.Greater(t, ts, compareTS)
	require.Greater(t, compareTS2, ts)

	// Update compareTS for the next comparison
	compareTS = getOracleTS(t, se)
	lockErr = kv.ErrWriteConflict
	nextAction, err = provider.OnStmtErrorForNextAction(sessiontxn.StmtErrAfterPessimisticLock, lockErr)
	require.NoError(t, err)
	require.Equal(t, sessiontxn.StmtActionRetryReady, nextAction)
	err = provider.OnStmtStart(context.TODO(), nil)
	// Unlike StmtRetry which uses forUpdateTS got in OnStmtErrorForNextAction, OnStmtStart will reset provider's forUpdateTS,
	// which leads GetStmtForUpdateTS to acquire the latest ts.
	compareTS2 = getOracleTS(t, se)
	require.NoError(t, err)
	ts, err = provider.GetStmtForUpdateTS()
	require.NoError(t, err)
	require.Greater(t, ts, compareTS)
	require.Greater(t, ts, compareTS2)

	lockErr = newDeadLockError(false)
	nextAction, err = provider.OnStmtErrorForNextAction(sessiontxn.StmtErrAfterPessimisticLock, lockErr)
	require.Equal(t, lockErr, err)
	require.Equal(t, sessiontxn.StmtActionError, nextAction)

	// Update compareTS for the next comparison
	compareTS = getOracleTS(t, se)
	lockErr = newDeadLockError(true)
	nextAction, err = provider.OnStmtErrorForNextAction(sessiontxn.StmtErrAfterPessimisticLock, lockErr)
	require.NoError(t, err)
	require.Equal(t, sessiontxn.StmtActionRetryReady, nextAction)
	err = provider.OnStmtRetry(context.TODO())
	require.NoError(t, err)
	// In OnStmtErrorForNextAction, we set the txnCtx.forUpdateTS to be the latest ts, which is used to
	// update the provider's in OnStmtRetry. So, if we acquire new ts now, it will be less than the current ts.
	compareTS2 = getOracleTS(t, se)
	ts, err = provider.GetStmtForUpdateTS()
	require.NoError(t, err)
	require.Greater(t, ts, compareTS)
	require.Greater(t, compareTS2, ts)

	// Update compareTS for the next comparison
	compareTS = getOracleTS(t, se)
	lockErr = newDeadLockError(true)
	nextAction, err = provider.OnStmtErrorForNextAction(sessiontxn.StmtErrAfterPessimisticLock, lockErr)
	require.NoError(t, err)
	require.Equal(t, sessiontxn.StmtActionRetryReady, nextAction)
	err = provider.OnStmtStart(context.TODO(), nil)
	require.NoError(t, err)
	// Unlike StmtRetry which uses forUpdateTS got in OnStmtErrorForNextAction, OnStmtStart will reset provider's forUpdateTS,
	// which leads GetStmtForUpdateTS to acquire the latest ts.
	compareTS2 = getOracleTS(t, se)
	ts, err = provider.GetStmtForUpdateTS()
	require.NoError(t, err)
	require.Greater(t, ts, compareTS)
	require.Greater(t, ts, compareTS2)

	// StmtErrAfterLock: other errors should only update forUpdateTS but not retry
	lockErr = errors.New("other error")
	nextAction, err = provider.OnStmtErrorForNextAction(sessiontxn.StmtErrAfterPessimisticLock, lockErr)
	require.Equal(t, lockErr, err)
	require.Equal(t, sessiontxn.StmtActionError, nextAction)

	// StmtErrAfterQuery: always not retry and not update forUpdateTS
	lockErr = kv.ErrWriteConflict
	nextAction, err = provider.OnStmtErrorForNextAction(sessiontxn.StmtErrAfterQuery, lockErr)
	require.Equal(t, sessiontxn.StmtActionNoIdea, nextAction)
	require.Nil(t, err)
}

func TestRepeatableReadProviderTS(t *testing.T) {
	store, _, clean := testkit.CreateMockStoreAndDomain(t)
	defer clean()
	tk := testkit.NewTestKit(t, store)
	se := tk.Session()
	provider := initializeRepeatableReadProvider(t, tk, true)

	stmts, _, err := parser.New().Parse("select * from t", "", "")
	require.NoError(t, err)
	readOnlyStmt := stmts[0]

	stmts, _, err = parser.New().Parse("select * from t for update", "", "")
	require.NoError(t, err)
	forUpdateStmt := stmts[0]

	var prevTS, CurrentTS uint64
	compareTS := getOracleTS(t, se)
	// The read ts should be less than the compareTS
	require.NoError(t, executor.ResetContextOfStmt(se, readOnlyStmt))
	require.NoError(t, provider.OnStmtStart(context.TODO(), nil))
	CurrentTS, err = provider.GetStmtReadTS()
	require.NoError(t, err)
	require.Greater(t, compareTS, CurrentTS)
	prevTS = CurrentTS

	// The read ts should also be less than the compareTS in a new statement (after calling OnStmtStart)
	require.NoError(t, executor.ResetContextOfStmt(se, readOnlyStmt))
	require.NoError(t, provider.OnStmtStart(context.TODO(), nil))
	CurrentTS, err = provider.GetStmtReadTS()
	require.NoError(t, err)
	require.Equal(t, CurrentTS, prevTS)

	// The read ts should not be changed after calling OnStmtRetry
	require.NoError(t, executor.ResetContextOfStmt(se, readOnlyStmt))
	require.NoError(t, provider.OnStmtRetry(context.TODO()))
	CurrentTS, err = provider.GetStmtReadTS()
	require.NoError(t, err)
	require.Equal(t, CurrentTS, prevTS)

	// The for update read ts should be larger than the compareTS
	require.NoError(t, executor.ResetContextOfStmt(se, forUpdateStmt))
	require.NoError(t, provider.OnStmtStart(context.TODO(), nil))
	forUpdateTS, err := provider.GetStmtForUpdateTS()
	require.NoError(t, err)
	require.Greater(t, forUpdateTS, compareTS)

	// But the read ts is still less than the compareTS
	require.NoError(t, executor.ResetContextOfStmt(se, readOnlyStmt))
	require.NoError(t, provider.OnStmtStart(context.TODO(), nil))
	CurrentTS, err = provider.GetStmtReadTS()
	require.NoError(t, err)
	require.Equal(t, CurrentTS, prevTS)
}

func TestRepeatableReadProviderInitialize(t *testing.T) {
	store, _, clean := testkit.CreateMockStoreAndDomain(t)
	defer clean()

	tk := testkit.NewTestKit(t, store)
	se := tk.Session()
	tk.MustExec("set @@tx_isolation = 'REPEATABLE-READ'")
	tk.MustExec("set @@tidb_txn_mode='pessimistic'")

	// begin outside a txn
	assert := activePessimisticRRAssert(t, se, true)
	tk.MustExec("begin")
	assert.Check(t)

	// begin in a txn
	assert = activePessimisticRRAssert(t, se, true)
	tk.MustExec("begin")
	assert.Check(t)

	// START TRANSACTION WITH CAUSAL CONSISTENCY ONLY
	assert = activePessimisticRRAssert(t, se, true)
	assert.causalConsistencyOnly = true
	tk.MustExec("START TRANSACTION WITH CAUSAL CONSISTENCY ONLY")
	assert.Check(t)

	// EnterNewTxnDefault will create an active txn, but not explicit
	assert = activePessimisticRRAssert(t, se, false)
	require.NoError(t, sessiontxn.GetTxnManager(se).EnterNewTxn(context.TODO(), &sessiontxn.EnterNewTxnRequest{
		Type:    sessiontxn.EnterNewTxnDefault,
		TxnMode: ast.Pessimistic,
	}))
	assert.Check(t)

	// non-active txn and then active it
	tk.MustExec("rollback")
	tk.MustExec("set @@autocommit=0")
	assert = inactivePessimisticRRAssert(se)
	assertAfterActive := activePessimisticRRAssert(t, se, true)
	require.NoError(t, se.PrepareTxnCtx(context.TODO()))
	provider := assert.CheckAndGetProvider(t)
	require.NoError(t, provider.OnStmtStart(context.TODO(), nil))
	ts, err := provider.GetStmtReadTS()
	require.NoError(t, err)
	assertAfterActive.Check(t)
	require.Equal(t, ts, se.GetSessionVars().TxnCtx.StartTS)
	tk.MustExec("rollback")

	// Case Pessimistic Autocommit
	config.GetGlobalConfig().PessimisticTxn.PessimisticAutoCommit.Store(true)
	assert = inactivePessimisticRRAssert(se)
	assertAfterActive = activePessimisticRRAssert(t, se, true)
	require.NoError(t, se.PrepareTxnCtx(context.TODO()))
	provider = assert.CheckAndGetProvider(t)
	require.NoError(t, provider.OnStmtStart(context.TODO(), nil))
	ts, err = provider.GetStmtReadTS()
	require.NoError(t, err)
	assertAfterActive.Check(t)
	require.Equal(t, ts, se.GetSessionVars().TxnCtx.StartTS)
	tk.MustExec("rollback")
}

func TestTidbSnapshotVarInPessimisticRepeatableRead(t *testing.T) {
	store, dom, clean := testkit.CreateMockStoreAndDomain(t)
	defer clean()

	tk := testkit.NewTestKit(t, store)
	se := tk.Session()
	tk.MustExec("set @@tx_isolation = 'REPEATABLE-READ'")
	safePoint := "20160102-15:04:05 -0700"
	tk.MustExec(fmt.Sprintf(`INSERT INTO mysql.tidb VALUES ('tikv_gc_safe_point', '%s', '') ON DUPLICATE KEY UPDATE variable_value = '%s', comment=''`, safePoint, safePoint))

	time.Sleep(time.Millisecond * 50)
	tk.MustExec("set @a=now(6)")
	snapshotISVersion := dom.InfoSchema().SchemaMetaVersion()
	time.Sleep(time.Millisecond * 50)
	tk.MustExec("use test")
	tk.MustExec("create table t1(id int)")
	tk.MustExec("create temporary table t2(id int)")
	tk.MustExec("set @@tidb_snapshot=@a")
	snapshotTS := tk.Session().GetSessionVars().SnapshotTS
	isVersion := dom.InfoSchema().SchemaMetaVersion()

	assert := activePessimisticRRAssert(t, se, true)
	tk.MustExec("begin pessimistic")
	provider := assert.CheckAndGetProvider(t)
	txn, err := se.Txn(false)
	require.NoError(t, err)
	require.Greater(t, txn.StartTS(), snapshotTS)

	checkUseSnapshot := func() {
		is := provider.GetTxnInfoSchema()
		require.Equal(t, snapshotISVersion, is.SchemaMetaVersion())
		require.IsType(t, &infoschema.TemporaryTableAttachedInfoSchema{}, is)
		readTS, err := provider.GetStmtReadTS()
		require.NoError(t, err)
		require.Equal(t, snapshotTS, readTS)
		forUpdateTS, err := provider.GetStmtForUpdateTS()
		require.NoError(t, err)
		require.Equal(t, readTS, forUpdateTS)
	}

	checkUseTxn := func() {
		is := provider.GetTxnInfoSchema()
		require.Equal(t, isVersion, is.SchemaMetaVersion())
		require.IsType(t, &infoschema.TemporaryTableAttachedInfoSchema{}, is)
		readTS, err := provider.GetStmtReadTS()
		require.NoError(t, err)
		require.NotEqual(t, snapshotTS, readTS)
		require.Equal(t, se.GetSessionVars().TxnCtx.StartTS, readTS)
		forUpdateTS, err := provider.GetStmtForUpdateTS()
		require.NoError(t, err)
		require.Greater(t, forUpdateTS, readTS)
	}

	// information schema and ts should equal to snapshot when tidb_snapshot is set
	require.NoError(t, provider.OnStmtStart(context.TODO(), nil))
	checkUseSnapshot()

	// information schema and ts will restore when set tidb_snapshot to empty
	tk.MustExec("set @@tidb_snapshot=''")
	require.NoError(t, provider.OnStmtStart(context.TODO(), nil))
	checkUseTxn()

	// txn will not be active after `GetStmtReadTS` or `GetStmtForUpdateTS` when `tidb_snapshot` is set
<<<<<<< HEAD
	tk.MustExec("rollback")
	tk.MustExec("set @@tidb_txn_mode='pessimistic'")
	tk.MustExec("set @@autocommit=0")
	assert = inactivePessimisticRRAssert(se)
	assertAfterActive := activePessimisticRRAssert(t, se, true)
	require.NoError(t, se.PrepareTxnCtx(context.TODO()))
	provider = assert.CheckAndGetProvider(t)
	require.NoError(t, provider.OnStmtStart(context.TODO(), nil))
	tk.MustExec("set @@tidb_snapshot=@a")
	checkUseSnapshot()
	txn, err = se.Txn(false)
	require.NoError(t, err)
	require.False(t, txn.Valid())
	tk.MustExec("set @@tidb_snapshot=''")
	checkUseTxn()
	assertAfterActive.Check(t)
	tk.MustExec("rollback")
=======
	for _, autocommit := range []int{0, 1} {
		func() {
			tk.MustExec("rollback")
			tk.MustExec("set @@tidb_txn_mode='pessimistic'")
			tk.MustExec(fmt.Sprintf("set @@autocommit=%d", autocommit))
			tk.MustExec("set @@tidb_snapshot=@a")
			if autocommit == 1 {
				origPessimisticAutoCommit := config.GetGlobalConfig().PessimisticTxn.PessimisticAutoCommit.Load()
				config.GetGlobalConfig().PessimisticTxn.PessimisticAutoCommit.Store(true)
				defer func() {
					config.GetGlobalConfig().PessimisticTxn.PessimisticAutoCommit.Store(origPessimisticAutoCommit)
				}()
			}
			assert = inactivePessimisticRRAssert(se)
			assertAfterUseSnapshot := activeSnapshotTxnAssert(se, se.GetSessionVars().SnapshotTS, "REPEATABLE-READ")
			require.NoError(t, se.PrepareTxnCtx(context.TODO()))
			provider = assert.CheckAndGetProvider(t)
			require.NoError(t, provider.OnStmtStart(context.TODO()))
			checkUseSnapshot()
			assertAfterUseSnapshot.Check(t)
		}()
	}
>>>>>>> f89466da
}

func TestOptimizeWithPlanInPessimisticRR(t *testing.T) {
	store, _, clean := testkit.CreateMockStoreAndDomain(t)
	defer clean()
	tk := testkit.NewTestKit(t, store)
	tk.MustExec("use test")
	tk.MustExec("create table t (id int primary key, v int)")
	tk.MustExec("insert into t values (1,1), (2,2)")
	se := tk.Session()
	provider := initializeRepeatableReadProvider(t, tk, true)
	forUpdateTS := se.GetSessionVars().TxnCtx.GetForUpdateTS()
	txnManager := sessiontxn.GetTxnManager(se)

	require.NoError(t, txnManager.OnStmtStart(context.TODO()))
	stmt, err := parser.New().ParseOneStmt("delete from t where id = 1", "", "")
	require.NoError(t, err)
	compareTs := getOracleTS(t, se)
	compiler := executor.Compiler{Ctx: se}
	execStmt, err := compiler.Compile(context.TODO(), stmt)
	require.NoError(t, err)
	err = txnManager.AdviseOptimizeWithPlan(execStmt.Plan)
	require.NoError(t, err)
	ts, err := provider.GetStmtForUpdateTS()
	require.NoError(t, err)
	require.Greater(t, compareTs, ts)
	require.Equal(t, ts, forUpdateTS)

	require.NoError(t, txnManager.OnStmtStart(context.TODO()))
	stmt, err = parser.New().ParseOneStmt("update t set v = v + 10 where id = 1", "", "")
	require.NoError(t, err)
	compiler = executor.Compiler{Ctx: se}
	execStmt, err = compiler.Compile(context.TODO(), stmt)
	require.NoError(t, err)
	err = txnManager.AdviseOptimizeWithPlan(execStmt.Plan)
	require.NoError(t, err)
	ts, err = provider.GetStmtForUpdateTS()
	require.NoError(t, err)
	require.Equal(t, ts, forUpdateTS)

	require.NoError(t, txnManager.OnStmtStart(context.TODO()))
	stmt, err = parser.New().ParseOneStmt("select * from (select * from t where id = 1 for update) as t1 for update", "", "")
	require.NoError(t, err)
	compiler = executor.Compiler{Ctx: se}
	execStmt, err = compiler.Compile(context.TODO(), stmt)
	require.NoError(t, err)
	err = txnManager.AdviseOptimizeWithPlan(execStmt.Plan)
	require.NoError(t, err)
	ts, err = provider.GetStmtForUpdateTS()
	require.NoError(t, err)
	require.Equal(t, ts, forUpdateTS)

	// Now, test for one that does not use the optimization
	require.NoError(t, txnManager.OnStmtStart(context.TODO()))
	stmt, err = parser.New().ParseOneStmt("select * from t for update", "", "")
	compareTs = getOracleTS(t, se)
	require.NoError(t, err)
	compiler = executor.Compiler{Ctx: se}
	execStmt, err = compiler.Compile(context.TODO(), stmt)
	require.NoError(t, err)
	err = txnManager.AdviseOptimizeWithPlan(execStmt.Plan)
	require.NoError(t, err)
	ts, err = provider.GetStmtForUpdateTS()
	require.NoError(t, err)
	require.Greater(t, ts, compareTs)

	// Test use startTS after optimize when autocommit=0
	activeAssert := activePessimisticRRAssert(t, tk.Session(), true)
	provider = initializeRepeatableReadProvider(t, tk, false)
	require.NoError(t, txnManager.OnStmtStart(context.TODO()))
	stmt, err = parser.New().ParseOneStmt("update t set v = v + 10 where id = 1", "", "")
	require.NoError(t, err)
	execStmt, err = compiler.Compile(context.TODO(), stmt)
	require.NoError(t, err)
	err = txnManager.AdviseOptimizeWithPlan(execStmt.Plan)
	require.NoError(t, err)
	ts, err = provider.GetStmtForUpdateTS()
	require.NoError(t, err)
	require.Same(t, provider, activeAssert.CheckAndGetProvider(t))
	require.Equal(t, tk.Session().GetSessionVars().TxnCtx.StartTS, ts)

	// Test still fetch for update ts after optimize when autocommit=0
	compareTs = getOracleTS(t, se)
	activeAssert = activePessimisticRRAssert(t, tk.Session(), true)
	provider = initializeRepeatableReadProvider(t, tk, false)
	require.NoError(t, txnManager.OnStmtStart(context.TODO()))
	stmt, err = parser.New().ParseOneStmt("select * from t", "", "")
	require.NoError(t, err)
	execStmt, err = compiler.Compile(context.TODO(), stmt)
	require.NoError(t, err)
	err = txnManager.AdviseOptimizeWithPlan(execStmt.Plan)
	require.NoError(t, err)
	ts, err = provider.GetStmtForUpdateTS()
	require.NoError(t, err)
	require.Greater(t, ts, compareTs)
}

func activePessimisticRRAssert(t *testing.T, sctx sessionctx.Context,
	inTxn bool) *txnAssert[*isolation.PessimisticRRTxnContextProvider] {
	return &txnAssert[*isolation.PessimisticRRTxnContextProvider]{
		sctx:         sctx,
		isolation:    "REPEATABLE-READ",
		minStartTime: time.Now(),
		active:       true,
		inTxn:        inTxn,
		minStartTS:   getOracleTS(t, sctx),
	}
}

func inactivePessimisticRRAssert(sctx sessionctx.Context) *txnAssert[*isolation.PessimisticRRTxnContextProvider] {
	return &txnAssert[*isolation.PessimisticRRTxnContextProvider]{
		sctx:         sctx,
		isolation:    "REPEATABLE-READ",
		minStartTime: time.Now(),
		active:       false,
	}
}

func initializeRepeatableReadProvider(t *testing.T, tk *testkit.TestKit, active bool) *isolation.PessimisticRRTxnContextProvider {
	tk.MustExec("commit")
	tk.MustExec("set @@tx_isolation = 'REPEATABLE-READ'")
	tk.MustExec("set @@tidb_txn_mode= 'pessimistic'")

	if active {
		assert := activePessimisticRRAssert(t, tk.Session(), true)
		tk.MustExec("begin pessimistic")
		return assert.CheckAndGetProvider(t)
	}

	tk.MustExec("set @@autocommit=0")
	assert := inactivePessimisticRRAssert(tk.Session())
	require.NoError(t, tk.Session().PrepareTxnCtx(context.TODO()))
	return assert.CheckAndGetProvider(t)
}<|MERGE_RESOLUTION|>--- conflicted
+++ resolved
@@ -311,25 +311,6 @@
 	checkUseTxn()
 
 	// txn will not be active after `GetStmtReadTS` or `GetStmtForUpdateTS` when `tidb_snapshot` is set
-<<<<<<< HEAD
-	tk.MustExec("rollback")
-	tk.MustExec("set @@tidb_txn_mode='pessimistic'")
-	tk.MustExec("set @@autocommit=0")
-	assert = inactivePessimisticRRAssert(se)
-	assertAfterActive := activePessimisticRRAssert(t, se, true)
-	require.NoError(t, se.PrepareTxnCtx(context.TODO()))
-	provider = assert.CheckAndGetProvider(t)
-	require.NoError(t, provider.OnStmtStart(context.TODO(), nil))
-	tk.MustExec("set @@tidb_snapshot=@a")
-	checkUseSnapshot()
-	txn, err = se.Txn(false)
-	require.NoError(t, err)
-	require.False(t, txn.Valid())
-	tk.MustExec("set @@tidb_snapshot=''")
-	checkUseTxn()
-	assertAfterActive.Check(t)
-	tk.MustExec("rollback")
-=======
 	for _, autocommit := range []int{0, 1} {
 		func() {
 			tk.MustExec("rollback")
@@ -352,7 +333,6 @@
 			assertAfterUseSnapshot.Check(t)
 		}()
 	}
->>>>>>> f89466da
 }
 
 func TestOptimizeWithPlanInPessimisticRR(t *testing.T) {
