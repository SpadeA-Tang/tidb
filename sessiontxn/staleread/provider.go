--- conflicted
+++ resolved
@@ -19,11 +19,8 @@
 
 	"github.com/pingcap/errors"
 	"github.com/pingcap/tidb/infoschema"
-<<<<<<< HEAD
 	"github.com/pingcap/tidb/kv"
-=======
 	"github.com/pingcap/tidb/parser/ast"
->>>>>>> 47a4f3a0
 	"github.com/pingcap/tidb/sessionctx"
 	"github.com/pingcap/tidb/sessionctx/variable"
 	"github.com/pingcap/tidb/sessiontxn"
@@ -106,13 +103,9 @@
 	return nil
 }
 
-// OnStmtStart is the hook that should be called when a new statement started
-<<<<<<< HEAD
-func (p *StalenessTxnContextProvider) OnStmtStart(ctx context.Context) error {
+// OnStmtStart is the hook that should be called when a new statement starte
+func (p *StalenessTxnContextProvider) OnStmtStart(ctx context.Context, _ ast.StmtNode) error {
 	p.ctx = ctx
-=======
-func (p *StalenessTxnContextProvider) OnStmtStart(_ context.Context, _ ast.StmtNode) error {
->>>>>>> 47a4f3a0
 	return nil
 }
 
